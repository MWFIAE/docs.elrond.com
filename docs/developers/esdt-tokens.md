--- conflicted
+++ resolved
@@ -16,11 +16,7 @@
 
 ## **Issuance of ESDT tokens**
 
-<<<<<<< HEAD
 ESDT tokens are issued via a request to the Metachain, which is a transaction submitted by the Account which will own and manage the tokens. When issuing a token, one must provide a token name, a ticker, the initial supply, the number of decimals for display purpose and optionally additional properties. This transaction has the form:
-=======
-ESDT tokens are issued via a request to the Metachain, which is a transaction submitted by the Account which will manage the tokens. When issuing a token, one must provide a valid token name and a valid ticker. This transaction has the form:
->>>>>>> be1bd4b9
 
 ```
 IssuanceTransaction {
@@ -59,7 +55,6 @@
 The receiver address `erd1qqqqqqqqqqqqqqqpqqqqqqqqqqqqqqqqqqqqqqqqqqqqqqqzllls8a5w6u` is a built-in system smart contract (not a VM-executable contract), which only handles token issuance and other token management operations, and does not handle any transfers.
 The contract will add a random string to the ticker thus creating the **token identifier**. The random string starts with “-” and has 6 more random characters. For example, a token identifier could look like _ALC-6258d2_.
 
-<<<<<<< HEAD
 ### **Parameters format**
 
 There are two restrictions imposed on the name of the token to be issued:
@@ -69,17 +64,6 @@
 Also, the ticker has to respect the following:
 - its length must be between 3 and 8 characters
 - alphanumeric only and letters must be uppercase
-=======
-Token Name:
-
-- length between 3 and 20 characters
-- alphanumeric characters only
-
-Token Ticker:
-
-- length between 3 and 10 chacarters
-- alphanumeric UPPERCASE only
->>>>>>> be1bd4b9
 
 The number of decimals:
 - should be between _0_ and _18_
@@ -107,19 +91,10 @@
           "@06"
 }
 ```
-
-<<<<<<< HEAD
 Once this transaction is processed by the Metachain, Alice becomes the designated **owner of AliceTokens**, and is granted a balance of 4091 AliceTokens, to do with them as she pleases. She can increase the total supply of tokens at a later time if needed. For more operations available to ESDT token owners, see [Token management](/developers/esdt-tokens#token-management).
 
 If the issue transaction is successful, a smart contract result will mint the owner with the provided total supply will be generated. In that smart contract result, the `data` field will contain a transfer syntax which is explained below. What is important to note is that the token identifier can be fetched from
 here in order to use it for transfers. Alternatively, the token identifier can be fetched from the API (explained also below).
-=======
-Once this transaction is processed by the Metachain, Alice becomes the designated **manager of AliceTokens**, and is granted a balance of 4091 AliceTokens, to do with them as she pleases. She can increase the total supply of tokens at a later time, if needed. For more operations available to ESDT token managers, see [Token management](/developers/esdt-tokens#token-management).
-
-If the issue transaction is successful, a smart contract result will mint the requested token and supply in the account used for issuance, which is also the token manager. 
-
-In that smart contract result, the `data` field will contain a transfer sintax which is explained below. What is important to note is that the token identifier can be fetched from here in order to use it for transfers. Alternatively, the token identifier can be fetched from the API (explaind also below).
->>>>>>> be1bd4b9
 
 ## **Transfers**
 
@@ -365,11 +340,7 @@
 }
 ```
 
-<<<<<<< HEAD
 As an example, assume that the "AliceTokens" discussed in earlier sections has the property `canWipe` set to `true` and the property `canBurn` set to `false`, but Alice, the token owner, wants to change these properties to `false` and `true`, respectively. The transaction that would achieve this change is:
-=======
-As an example, assume that the "AliceTokens" discussed in earlier sections has the property `canWipe` set to `true` and the property `canBurn` set to `false`, but Alice, the token manager, wants to change these property to `false` and `true`, respectively. The transaction that would achieve this change is:
->>>>>>> be1bd4b9
 
 ```
 UpgradingTransaction {
