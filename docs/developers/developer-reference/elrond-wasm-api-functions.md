---
id: elrond-wasm-api-functions
title: Smart Contract API Functions
---

## Introduction

The Rust framework provides a wrapper over the Elrond VM API functions and over account-level built-in functions. They are split into multiple modules, grouped by category:  
- BlockchainApi: Provides general blockchain information, which ranges from account balances, NFT metadata/roles to information about the current and previous block (nonce, epoch, etc.)  
- CallValueApi: Used in payable endpoints, providing information about the tokens received as payment (token type, nonce, amount)  
- CryptoApi: Provides support for cryptographic functions like hashing and signature checking  
- SendApi: Handles all types of transfers to accounts and smart contract calls/deploys/upgrades, as well as support for ESDT local built-in functions  

The source code for the APIs can be found here: https://github.com/ElrondNetwork/elrond-wasm-rs/tree/master/elrond-wasm/src/api  

## Blockchain API

This API is accessible through `self.blockchain()`. Available functions:  

### get_sc_address
```
get_sc_address() -> ManagedAddress
```

Returns the smart contract's own address.

### get_owner_address
```
get_owner_address() -> ManagedAddress
```

Returns the owner's address.

### check_caller_is_owner
```
check_caller_is_owner()
```

Terminates the execution and signals an error if the caller is not the owner.  

Use `#[only_owner]` endpoint annotation instead of directly calling this function.

### get_shard_of_address
```
get_shard_of_address(address: &ManagedAddress) -> u32
```

Returns the shard of the address passed as argument.

### is_smart_contract
```
is_smart_contract(address: &ManagedAddress) -> bool
```

Returns `true` if the address passed as parameter is a Smart Contract address, `false` for simple accounts.

### get_caller 
```
get_caller() -> ManagedAddress
```
Returns the current caller.  

Keep in mind that for SC Queries, this function will return the SC's own address, so having a view function that uses this API function will not have the expected behaviour.

### get_balance 
```
get_balance(address: &ManagedAddress) -> BigUint
```

Returns the EGLD balance of the given address.  

This only works for addresses that are in the same shard as the smart contract.  

### get_sc_balance
```
get_sc_balance(token: &TokenIdentifier, nonce: u64) -> BigUint
```

Returns the EGLD/ESDT/NFT balance of the smart contract.  

For fungible ESDT, nonce should be 0. To get the EGLD balance, you can simply pass `TokenIdentifier::egld()` as parameter.  

<<<<<<< HEAD
### get_tx_hash
```
get_tx_hash() -> ManagedByteArray<A, 32>
```

=======
### `get_tx_hash() -> ManagedByteArray<Self::Api, 32>`
>>>>>>> a8b59b1e
Returns the current tx hash.  

In case of asynchronous calls, the tx hash is the same both in the original call and in the associated callback.

### get_gas_left
```
get_gas_left() - > u64
```

Returns the remaining gas, at the time of the call.  

This is useful for expensive operations, like iterating over an array of users in storage and sending rewards.  

A smart contract call that runs out of gas will revert all operations, so this function can be used to return _before_ running out of gas, saving a checkpoint, and continuing on a second call.

### get_block_timestamp  
```
get_block_timestamp() -> u64
```

### get_block_nonce 
```
get_block_nonce() -> u64
```

### get_block_round
```
get_block_round() -> u64
```

### get_block_epoch
```
get_block_epoch() -> u64
```

These functions are mostly used for setting up deadlines, so they've been grouped together.

<<<<<<< HEAD
### get_block_random_seed  
```
get_block_random_seed() -> ManagedByteArray<A, 48>
```
=======
### `get_block_random_seed() -> ManagedByteArray<Self::Api, 48>`  
>>>>>>> a8b59b1e
Returns the block random seed, which can be used for generating random numbers.  

This will be the same for all the calls in the current block, so it can be predicted by someone calling this at the start of the round and only then calling your contract.  

<<<<<<< HEAD
### get_prev_block_timestamp  
```
get_prev_block_timestamp() -> u64
```

### get_prev_block_nonce 
```
get_prev_block_nonce() -> u64
```

### get_prev_block_round  
```
get_prev_block_round() -> u64 
```

### get_prev_block_epoch
```
get_prev_block_epoch() -> u64
```

### get_prev_block_random_seed
```
get_prev_block_random_seed() -> ManagedByteArray<A, 48>
```
=======
### `get_prev_lock_timestamp() -> u64`  
### `get_prev_block_nonce() -> u64`  
### `get_prev_block_round() -> u64`  
### `get_prev_block_epoch() -> u64`  
### `get_prev_block_random_seed() -> ManagedByteArray<Self::Api, 48>`  
>>>>>>> a8b59b1e
The same as the functions above, but for the previous block instead of the current block.

### get_current_esdt_nft_nonce
```
get_current_esdt_nft_nonce(address: &ManagedAddress, token_id: &TokenIdentifier) -> u64
```

Gets the last nonce for an SFT/NFT. Nonces are incremented after every ESDTNFTCreate operation.  

This only works for accounts that have the ESDTNFTCreateRole set and only for accounts in the same shard as the smart contract.  

This function is usually used with `self.blockchain().get_sc_address()` for smart contracts that create SFT/NFTs themselves.  

### get_esdt_balance 
```
get_esdt_balance(address: &ManagedAddress, token_id: &TokenIdentifier, nonce: u64) -> BigUint
```

Gets the ESDT/SFT/NFT balance for the specified address.  

This only works for addresses that are in the same shard as the smart contract.  

For fungible ESDT, nonce should be 0. For EGLD balance, use the `get_balance` instead.  

### get_esdt_token_data
```
get_esdt_token_data(address: &ManagedAddress, token_id: &TokenIdentifier, nonce: u64) -> EsdtTokenData<Self::Api>
```

Gets the ESDT token properties for the specific token type, owned by the specified address.  

`EsdtTokenData` has the following format:  
```rust
pub struct EsdtTokenData<M: ManagedTypeApi> {
    pub token_type: EsdtTokenType,
    pub amount: BigUint<M>,
    pub frozen: bool,
    pub hash: ManagedBuffer<M>,
    pub name: ManagedBuffer<M>,
    pub attributes: ManagedBuffer<M>,
    pub creator: ManagedAddress<M>,
    pub royalties: BigUint<M>,
    pub uris: ManagedVec<M, ManagedBuffer<M>>,
}
```

`token_type` is an enum, which can have one of the following values:  
```rust
pub enum EsdtTokenType {
    Fungible,
    NonFungible,
    SemiFungible,
    Meta,
    Invalid,
}
```

You will only receive basic distinctions for the token type, i.e. only `Fungible` and `NonFungible` (The smart contract has no way of telling the difference between non-fungible, semi-fungible and meta tokens).  

`amount` is the current owned balance of the account.  

`frozen` is a boolean indicating if the account is frozen or not.  

`hash` is the hash of the NFT. Generally, this will be the hash of the `attributes`, but this is not enforced in any way. Also, the hash length is not fixed either.  

`name` is the name of the NFT, often used as display name in front-end applications.  

`attributes` can contain any user-defined data. If you know the format, you can use the `EsdtTokenData::decode_attributes` method to deserialize them.  

`creator` is the creator's address.  

`royalties` a number between 0 and 10,000, meaning a percentage of any selling price the creator receives. This is used in the ESDT NFT marketplace, but is not enforced in any other way. (The way these percentages work is 5,444 would be 54.44%, which you would calculate: price * 5,444 / 10,000. This convention is used to grant some additional precision)  

`uris` list of URIs to an image/audio/video, which represents the given NFT.  

This only works for addresses that are in the same shard as the smart contract.  

Most of the time, this function is used with `self.blockchain().get_sc_address()` as address to get the properties of a token that is owned by the smart contract, or was transferred to the smart contract in the current executing call.  

### get_esdt_local_roles
```
get_esdt_local_roles(token_id: &TokenIdentifier) -> EsdtLocalRoleFlags
```
Gets the ESDTLocalRoles set for the smart contract, as a bitflag. The returned type contains methods of checking if a role exists and iterating over all the roles.  

This is done by simply reading protected storage, but this is a convenient function to use.  

## Call Value API

This API is accessible through `self.call_value()`. The alternative is to use the `#[payment]` annotations, but we no longer recommend them. They have a history of creating confusion, especially for new users.  

Available functions:  

### egld_value
```
egld_value() -> BigUint
```

Returns the amount of EGLD transferred in the current transaction. Will return 0 for ESDT transfers.  

### esdt_value
```
esdt_value() -> BigUint
```

Returns the amount of ESDT transferred in the current transaction. Will return 0 for EGLD transfers.  

### token
```
token() -> TokenIdentifier
```

Returns the identifier of the token transferred in the current transaction. Will return `TokenIdentifier::egld()` for EGLD transfers.  

<<<<<<< HEAD
Use `#[payment_token]` argument annotation instead of directly calling this function.  

### esdt_token_nonce
```
esdt_token_nonce() -> u64
```

Returns the nonce of the SFT/NFT transferred in the current transaction. Will return 0 for EGLD or fungible ESDT transfers.  

Use `#[payment_nonce]` argument annotation instead of directly calling this function.  
=======
### `esdt_token_nonce() -> u64`
Returns the nonce of the SFT/NFT transferred in the current transaction. Will return 0 for EGLD or fungible ESDT transfers.   
>>>>>>> a8b59b1e

### esdt_token_type
```
esdt_token_type() -> EsdtTokenType
```

Returns the type of token transferred in the current transaction. Will only return `EsdtTokenType::Fungible` or `EsdtTokenType::NonFungible`.   

### payment_token_pair
```
payment_token_pair() -> (BigUint, TokenIdentifier)
```
Returns the amount and the ID of the token transferred in the current transaction.  

<<<<<<< HEAD
Mostly used by auto-generated code. Use `#[payment_token]` and `#[payment_amount]` argument annotations instead.  

### all_esdt_transfers
```
all_esdt_transfers() -> ManagedVec<EsdtTokenPayment<Self::Api>>
```

Returns all the ESDT payments received in the current transaction. Used when you want to support ESDT Multi-transfers in your endpoint. Mostly used in auto-generated code. Use `#[payment_multi]` annotation instead: `#[payment_multi] payments: ManagedVec<EsdtTokenPayment<Self::Api>>`
=======
### `all_esdt_transfers() -> ManagedVec<EsdtTokenPayment<Self::Api>>`  
Returns all the ESDT payments received in the current transaction. Used when you want to support ESDT Multi-transfers in your endpoint. Mostly used in auto-generated code.  
>>>>>>> a8b59b1e

Returns an array of structs, that contain the token type, token ID, token nonce and the amount being transferred:  
```rust
pub struct EsdtTokenPayment<M: ManagedTypeApi> {
    pub token_type: EsdtTokenType,
    pub token_identifier: TokenIdentifier<M>,
    pub token_nonce: u64,
    pub amount: BigUint<M>,
}
```

## Crypto API

This API is accessible through `self.crypto()`. It provides hashing functions and signature verification. Since those functions are widely known and have their own pages of documentation, we will not go into too much detail in this section.  

Hashing functions:  

<<<<<<< HEAD
### sha256
```
sha256(data: &[u8]) -> H256
```

### keccak256
```
keccak256(data: &[u8]) -> H256
```

### ripemd160
```
ripemd160(data: &[u8]) -> Box<[u8; 20]>
```
=======
### `pub fn sha256_legacy_managed<const MAX_INPUT_LEN: usize>(data: &ManagedBuffer) -> ManagedByteArray<Self::Api, 32>`  
### `pub fn keccak256_legacy_managed<const MAX_INPUT_LEN: usize>(data: &ManagedBuffer) -> ManagedByteArray<Self::Api, 32>`  

Signature verification functions: 
>>>>>>> a8b59b1e

### `verify_ed25519_managed<const MAX_MESSAGE_LEN: usize>(key: &ManagedByteArray<Self::Api, 32>, message: &ManagedBuffer, signature: &ManagedByteArray<Self::Api, 64>) -> bool`  

<<<<<<< HEAD
### verify_bls
```
verify_bls(key: &[u8], message: &[u8], signature: &[u8]) -> bool
```

### verify_ed25519
```
verify_ed25519(key: &[u8], message: &[u8], signature: &[u8]) -> bool
```

### verify_secp256k1
```
verify_secp256k1(key: &[u8], message: &[u8], signature: &[u8]) -> bool
```

### verify_custom_secp256k1
```
verify_custom_secp256k1(key: &[u8], message: &[u8], signature: &[u8], hash_type: MessageHashType) -> bool
```
=======
### `verify_bls(key: &[u8], message: &[u8], signature: &[u8]) -> bool`  
### `verify_secp256k1(key: &[u8], message: &[u8], signature: &[u8]) -> bool`  
### `verify_custom_secp256k1(key: &[u8], message: &[u8], signature: &[u8], hash_type: MessageHashType) -> bool`  
>>>>>>> a8b59b1e

`MessageHashType` is an enum, representing the hashing algorithm that was used to create the `message` argument. Use `ECDSAPlainMsg` if the message is in "plain text".  

```rust
pub enum MessageHashType {
    ECDSAPlainMsg,
    ECDSASha256,
    ECDSADoubleSha256,
    ECDSAKeccak256,
    ECDSARipemd160,
}
```

To be able to use the hashing functions without dynamic allocations, we use a concept in Rust known as `const generics`. This allows the function to have a constant value as a generic instead of the usual trait types you'd see in generics. The value is used to allocate a static buffer in which the data is copied temporarily, to then be passed to the legacy API.  

To call such a function, the call would look like this:
```rust
let hash = self.crypto().sha256_legacy_managed::<200>(&data);
```

<<<<<<< HEAD
### encode_secp256k1_der_signature
```
encode_secp256k1_der_signature(r: &[u8], s: &[u8]) -> BoxedBytes
```
Creates a signature from the corresponding elliptic curve parameters provided.  
=======
Where `200` is the max expected byte length of `data`.  
>>>>>>> a8b59b1e

## Send API

This API is accessible through `self.send()`. It provides functionalities like sending tokens, performing smart contract calls, calling built-in functions and much more.  

We will not describe every single function in the API, as that would create confusion. We will only describe those that are recommended to be used (as they're mostly wrappers around more complicated low-level functions).  

For Smart Contract to Smart Contract calls, use the Proxies, as described in the [contract calls](elrond-wasm-contract-calls.md) section.  

Without further ado, let's take a look at the available functions:  

<<<<<<< HEAD
### direct
```
direct<D>(to: &ManagedAddress<A>, token: &TokenIdentifier<A>, nonce: u64, amount: &BigUint<A>, data: D
```
=======
### `direct<D>(to: &ManagedAddress, token: &TokenIdentifier, nonce: u64, amount: &BigUint, data: D)`
>>>>>>> a8b59b1e

Where `D` is any type that can be converted to a `ManagedBuffer`.  

Performs a simple EGLD/ESDT/NFT transfer to the target address, with some optional additional data. If you want to send EGLD, simply pass `TokenIdentifier::egld()`. For both EGLD and fungible ESDT, `nonce` should be 0.  

This will fail if the destination is a non-payable smart contract, but the current executing transaction will not fail, and as such, any changes done to the storage will persist. The tokens will not be lost though, as they will be automatically returned.  

Even though an invalid destination will not revert, an illegal transfer will return an error and revert. An illegal transfer is any transfer that would leave the SC with a negative balance for the specific token.  

If you're unsure about the destination's account type, you can use the `is_smart_contract` function from `Blockchain API`.  

If you need a bit more control, use the `direct_with_gas_limit` function instead.  

### `direct_multi<D>(to: &ManagedAddress, payments: &ManagedVec<EsdtTokenPayment<Self::Api>>, data: D)`

The multi-transfer version for the `direct` function.  

### change_owner_address
```
change_owner_address(child_sc_address: &ManagedAddress, new_owner: &ManagedAddress)
```

Changes the ownership of target child contract to another address. This will fail if the current contract is not the owner of the `child_sc_address` contract.  

This also has the implication that the current contract will not be able to call `#[only_owner]` functions of the child contract, upgrade, or change owner again.  

### esdt_local_mint
```
esdt_local_mint(token: &TokenIdentifier, nonce: u64, amount: &BigUint)
```

Allows synchronous minting of ESDT/SFT (depending on nonce). Execution is resumed afterwards. Note that the SC must have the `ESDTLocalMint` or `ESDTNftAddQuantity` roles set, or this will fail with "action is not allowed".  

For SFTs, you must use `esdt_nft_create` before adding additional quantity.  

This function cannot be used for NFTs.  

### esdt_local_burn
```
esdt_local_burn(token: &TokenIdentifier, nonce: u64, amount: &BigUint)
```

The inverse operation of `esdt_local_mint`, which permanently removes the tokens.  Note that the SC must have the `ESDTLocalBurn` or `ESDTNftBurn` roles set, or this will fail with "action is not allowed".  

Unlike the mint function, this can be used for NFTs.  

<<<<<<< HEAD
### esdt_nft_create
```
esdt_nft_create<T: elrond_codec::TopEncode>(token: &TokenIdentifier, amount: &BigUint, name: &ManagedBuffer, royalties: &BigUint, hash: &ManagedBuffer, attributes: &T, uris: &ManagedVec< ManagedBuffer>) -> u64
```

=======
### `esdt_nft_create<T: TopEncode>(token: &TokenIdentifier, amount: &BigUint, name: &ManagedBuffer, royalties: &BigUint, hash: &ManagedBuffer, attributes: &T, uris: &ManagedVec< ManagedBuffer>) -> u64`  
>>>>>>> a8b59b1e
Creates a new SFT/NFT, and returns its nonce.  

Must have `ESDTNftCreate` role set, or this will fail with "action is not allowed".  

`token` is identifier of the SFT/NFT brand.  

`amount` is the amount of tokens to be minted. For NFTs, this should be "1".  

`name` is the display name of the token, which will be used in explorers, marketplaces, etc.  

`royalties` is a number between 0 and 10,000, which represents the percentage of any selling amount the creator receives. This representation is used to be able to have more precision. For example, a percentage like `55.66%` is stored as `5566`. These royalties are not enforced, and will mostly be used in "official" NFT marketplaces.  

`hash` is a user-defined hash for the token. Recommended value is sha256(attributes), but it can be anything.  

`attributes` can be any serializable user-defined struct, more specifically, any type that implements the `TopEncode` trait. There is no real standard for attributes format at the point of writing this document, but that might change in the future.  

`uris` is a list of links to the NFTs visual/audio representation, most of the time, these will be links to images, videos or songs. If empty, the framework will automatically add an "empty" URI.

<<<<<<< HEAD
### sell_nft
```
sell_nft(nft_id: &TokenIdentifier, nft_nonce: u64, nft_amount: &BigUint, buyer: &ManagedAddress, payment_token: &TokenIdentifier, payment_nonce: u64, payment_amount: &BigUint) -> BigUint
```

=======
Alternatively, if you don't need all the arguments, you can use `esdt_nft_create_compact`, which only needs the token ID, the amount, and the attributes as arguments.  

### `sell_nft(nft_id: &TokenIdentifier, nft_nonce: u64, nft_amount: &BigUint, buyer: &ManagedAddress, payment_token: &TokenIdentifier, payment_nonce: u64, payment_amount: &BigUint) -> BigUint`  
>>>>>>> a8b59b1e
Sends the SFTs/NFTs to target address, while also automatically calculating and sending NFT royalties to the creator. Returns the amount left after deducting royalties.  

`(nft_id, nft_nonce, nft_amount)` are the SFTs/NFTs that are going to be sent to the `buyer` address.  

`(payment_token, payment_nonce, payment_amount)` are the tokens that are used to pay the creator royalties.  

This function's purpose is mostly to be used in marketplace-like smart contracts, where the contract sells NFTs to users.  

### `nft_add_uri(token_id: &TokenIdentifier, nft_nonce: u64, new_uri: ManagedBuffer)`

Adds an URI to the selected NFT. The SC must own the NFT and have the `ESDTRoleNFTAddURI` to be able to use this function.

If you need to add multiple URIs at once, you can use `nft_add_multiple_uri` function, which takes a `ManagedVec<ManagedBuffer>` as argument instead.  

### `nft_update_attributes<T: TopEncode>(token_id: &TokenIdentifier, nft_nonce: u64, new_attributes: &T)`

Updates the attributes of the selected NFT to the provided value. The SC must own the NFT and have the `ESDTRoleNFTUpdateAttributes` to be able to update the attributes.  

## Conclusion

While there are still other various APIs in elrond-wasm, they are mostly hidden from the user. These are the ones you're going to be using in your day-to-day smart contract development.  <|MERGE_RESOLUTION|>--- conflicted
+++ resolved
@@ -80,15 +80,11 @@
 
 For fungible ESDT, nonce should be 0. To get the EGLD balance, you can simply pass `TokenIdentifier::egld()` as parameter.  
 
-<<<<<<< HEAD
 ### get_tx_hash
 ```
-get_tx_hash() -> ManagedByteArray<A, 32>
-```
-
-=======
-### `get_tx_hash() -> ManagedByteArray<Self::Api, 32>`
->>>>>>> a8b59b1e
+get_tx_hash() -> ManagedByteArray<Self::Api, 32>
+```
+
 Returns the current tx hash.  
 
 In case of asynchronous calls, the tx hash is the same both in the original call and in the associated callback.
@@ -126,19 +122,14 @@
 
 These functions are mostly used for setting up deadlines, so they've been grouped together.
 
-<<<<<<< HEAD
 ### get_block_random_seed  
 ```
-get_block_random_seed() -> ManagedByteArray<A, 48>
-```
-=======
-### `get_block_random_seed() -> ManagedByteArray<Self::Api, 48>`  
->>>>>>> a8b59b1e
+get_block_random_seed() -> ManagedByteArray<Self::Api, 48>
+```
 Returns the block random seed, which can be used for generating random numbers.  
 
 This will be the same for all the calls in the current block, so it can be predicted by someone calling this at the start of the round and only then calling your contract.  
 
-<<<<<<< HEAD
 ### get_prev_block_timestamp  
 ```
 get_prev_block_timestamp() -> u64
@@ -161,15 +152,8 @@
 
 ### get_prev_block_random_seed
 ```
-get_prev_block_random_seed() -> ManagedByteArray<A, 48>
-```
-=======
-### `get_prev_lock_timestamp() -> u64`  
-### `get_prev_block_nonce() -> u64`  
-### `get_prev_block_round() -> u64`  
-### `get_prev_block_epoch() -> u64`  
-### `get_prev_block_random_seed() -> ManagedByteArray<Self::Api, 48>`  
->>>>>>> a8b59b1e
+get_prev_block_random_seed() -> ManagedByteArray<Self::Api, 48>
+```
 The same as the functions above, but for the previous block instead of the current block.
 
 ### get_current_esdt_nft_nonce
@@ -284,7 +268,6 @@
 
 Returns the identifier of the token transferred in the current transaction. Will return `TokenIdentifier::egld()` for EGLD transfers.  
 
-<<<<<<< HEAD
 Use `#[payment_token]` argument annotation instead of directly calling this function.  
 
 ### esdt_token_nonce
@@ -294,12 +277,6 @@
 
 Returns the nonce of the SFT/NFT transferred in the current transaction. Will return 0 for EGLD or fungible ESDT transfers.  
 
-Use `#[payment_nonce]` argument annotation instead of directly calling this function.  
-=======
-### `esdt_token_nonce() -> u64`
-Returns the nonce of the SFT/NFT transferred in the current transaction. Will return 0 for EGLD or fungible ESDT transfers.   
->>>>>>> a8b59b1e
-
 ### esdt_token_type
 ```
 esdt_token_type() -> EsdtTokenType
@@ -313,7 +290,6 @@
 ```
 Returns the amount and the ID of the token transferred in the current transaction.  
 
-<<<<<<< HEAD
 Mostly used by auto-generated code. Use `#[payment_token]` and `#[payment_amount]` argument annotations instead.  
 
 ### all_esdt_transfers
@@ -321,11 +297,7 @@
 all_esdt_transfers() -> ManagedVec<EsdtTokenPayment<Self::Api>>
 ```
 
-Returns all the ESDT payments received in the current transaction. Used when you want to support ESDT Multi-transfers in your endpoint. Mostly used in auto-generated code. Use `#[payment_multi]` annotation instead: `#[payment_multi] payments: ManagedVec<EsdtTokenPayment<Self::Api>>`
-=======
-### `all_esdt_transfers() -> ManagedVec<EsdtTokenPayment<Self::Api>>`  
-Returns all the ESDT payments received in the current transaction. Used when you want to support ESDT Multi-transfers in your endpoint. Mostly used in auto-generated code.  
->>>>>>> a8b59b1e
+Returns all the ESDT payments received in the current transaction. Used when you want to support ESDT Multi-transfers in your endpoint.  
 
 Returns an array of structs, that contain the token type, token ID, token nonce and the amount being transferred:  
 ```rust
@@ -343,31 +315,20 @@
 
 Hashing functions:  
 
-<<<<<<< HEAD
-### sha256
-```
-sha256(data: &[u8]) -> H256
-```
-
-### keccak256
-```
-keccak256(data: &[u8]) -> H256
-```
-
-### ripemd160
-```
-ripemd160(data: &[u8]) -> Box<[u8; 20]>
-```
-=======
-### `pub fn sha256_legacy_managed<const MAX_INPUT_LEN: usize>(data: &ManagedBuffer) -> ManagedByteArray<Self::Api, 32>`  
-### `pub fn keccak256_legacy_managed<const MAX_INPUT_LEN: usize>(data: &ManagedBuffer) -> ManagedByteArray<Self::Api, 32>`  
+### sha256_legacy_managed
+```
+sha256_legacy_managed<const MAX_INPUT_LEN: usize>(data: &ManagedBuffer) -> ManagedByteArray<Self::Api, 32>
+```
+
+### keccak256_legacy_managed
+```
+keccak256_legacy_managed<const MAX_INPUT_LEN: usize>(data: &ManagedBuffer) -> ManagedByteArray<Self::Api, 32>
+```
 
 Signature verification functions: 
->>>>>>> a8b59b1e
 
 ### `verify_ed25519_managed<const MAX_MESSAGE_LEN: usize>(key: &ManagedByteArray<Self::Api, 32>, message: &ManagedBuffer, signature: &ManagedByteArray<Self::Api, 64>) -> bool`  
 
-<<<<<<< HEAD
 ### verify_bls
 ```
 verify_bls(key: &[u8], message: &[u8], signature: &[u8]) -> bool
@@ -387,11 +348,6 @@
 ```
 verify_custom_secp256k1(key: &[u8], message: &[u8], signature: &[u8], hash_type: MessageHashType) -> bool
 ```
-=======
-### `verify_bls(key: &[u8], message: &[u8], signature: &[u8]) -> bool`  
-### `verify_secp256k1(key: &[u8], message: &[u8], signature: &[u8]) -> bool`  
-### `verify_custom_secp256k1(key: &[u8], message: &[u8], signature: &[u8], hash_type: MessageHashType) -> bool`  
->>>>>>> a8b59b1e
 
 `MessageHashType` is an enum, representing the hashing algorithm that was used to create the `message` argument. Use `ECDSAPlainMsg` if the message is in "plain text".  
 
@@ -412,15 +368,14 @@
 let hash = self.crypto().sha256_legacy_managed::<200>(&data);
 ```
 
-<<<<<<< HEAD
+Where `200` is the max expected byte length of `data`.  
+
 ### encode_secp256k1_der_signature
 ```
 encode_secp256k1_der_signature(r: &[u8], s: &[u8]) -> BoxedBytes
 ```
+
 Creates a signature from the corresponding elliptic curve parameters provided.  
-=======
-Where `200` is the max expected byte length of `data`.  
->>>>>>> a8b59b1e
 
 ## Send API
 
@@ -432,14 +387,10 @@
 
 Without further ado, let's take a look at the available functions:  
 
-<<<<<<< HEAD
 ### direct
 ```
-direct<D>(to: &ManagedAddress<A>, token: &TokenIdentifier<A>, nonce: u64, amount: &BigUint<A>, data: D
-```
-=======
-### `direct<D>(to: &ManagedAddress, token: &TokenIdentifier, nonce: u64, amount: &BigUint, data: D)`
->>>>>>> a8b59b1e
+direct<D>(to: &ManagedAddress, token: &TokenIdentifier, nonce: u64, amount: &BigUint, data: D)
+```
 
 Where `D` is any type that can be converted to a `ManagedBuffer`.  
 
@@ -486,15 +437,11 @@
 
 Unlike the mint function, this can be used for NFTs.  
 
-<<<<<<< HEAD
 ### esdt_nft_create
 ```
 esdt_nft_create<T: elrond_codec::TopEncode>(token: &TokenIdentifier, amount: &BigUint, name: &ManagedBuffer, royalties: &BigUint, hash: &ManagedBuffer, attributes: &T, uris: &ManagedVec< ManagedBuffer>) -> u64
 ```
 
-=======
-### `esdt_nft_create<T: TopEncode>(token: &TokenIdentifier, amount: &BigUint, name: &ManagedBuffer, royalties: &BigUint, hash: &ManagedBuffer, attributes: &T, uris: &ManagedVec< ManagedBuffer>) -> u64`  
->>>>>>> a8b59b1e
 Creates a new SFT/NFT, and returns its nonce.  
 
 Must have `ESDTNftCreate` role set, or this will fail with "action is not allowed".  
@@ -513,17 +460,19 @@
 
 `uris` is a list of links to the NFTs visual/audio representation, most of the time, these will be links to images, videos or songs. If empty, the framework will automatically add an "empty" URI.
 
-<<<<<<< HEAD
+### esdt_nft_create_compact
+
+```
+esdt_nft_create_compact<T: elrond_codec::TopEncode>(token: &TokenIdentifier, amount: &BigUint, attributes: &T) -> u64
+```
+
+Same as `esdt_nft_create`, but fills most arguments with default values. Mostly used in contracts that use NFTs as a means of information rather than for display purposes.  
+
 ### sell_nft
 ```
 sell_nft(nft_id: &TokenIdentifier, nft_nonce: u64, nft_amount: &BigUint, buyer: &ManagedAddress, payment_token: &TokenIdentifier, payment_nonce: u64, payment_amount: &BigUint) -> BigUint
 ```
 
-=======
-Alternatively, if you don't need all the arguments, you can use `esdt_nft_create_compact`, which only needs the token ID, the amount, and the attributes as arguments.  
-
-### `sell_nft(nft_id: &TokenIdentifier, nft_nonce: u64, nft_amount: &BigUint, buyer: &ManagedAddress, payment_token: &TokenIdentifier, payment_nonce: u64, payment_amount: &BigUint) -> BigUint`  
->>>>>>> a8b59b1e
 Sends the SFTs/NFTs to target address, while also automatically calculating and sending NFT royalties to the creator. Returns the amount left after deducting royalties.  
 
 `(nft_id, nft_nonce, nft_amount)` are the SFTs/NFTs that are going to be sent to the `buyer` address.  
