--- conflicted
+++ resolved
@@ -40,8 +40,6 @@
 - Smart Contracts, Staking & Delegation, Tokens
 - Validated through multiple audits from Trial of Bits & others
 
-<<<<<<< HEAD
-=======
 **Q2 2021**
 
 - ESDT token
@@ -53,24 +51,19 @@
 
 - Maiar DeFi Wallet
 
->>>>>>> 32f286e1
 **Q4 2021**
 
-- Maiar Exchange: DEX AMM
 - Maiar App new features
 - Maiar Launchpad
 - Maiar Exchange: DEX AMM
 
 **Q1 2022**
 
-<<<<<<< HEAD
-=======
 - Web3 Payments
 - Multisig for DAOs
 - Growth 2.0
 - NFT Marketplace
 
->>>>>>> 32f286e1
 **Q2 2022**
 
 - Elrond SuperWave
