---
id: delegation-manager
title: The Delegation Manager
---

## Introducing staking pools

A **staking pool** is defined as a custom delegation smart contract, the associated nodes and the funds staked in the pool by participants. **Node operators** may wish to set up a staking pool for their nodes, which can then be funded by anyone in exchange for a proportion of the validator rewards. This form of funding the stake for validators is called **delegation**.

Staking pools bridge the gap between node operators, who need funds to stake for their nodes, and fund holders who wish to earn rewards by staking their funds, but are not interested in managing validator nodes.

Node operators can set up a staking pool to manage one or more validator nodes. For this purpose, they may use the **delegation manager** built into the Elrond Protocol to create their own **delegation contract**. A delegation contract automates certain tasks required for the management of a staking pool, such as keeping track of every account that has funded the staking pool, keeping track of the nodes themselves, as well as providing information to the delegators.

:::important
A staking pool requires 1250 eGLD deposited by the node operator at the moment of its creation. However, 2500 eGLD is required to stake a single validator node and start earning rewards.
:::

This page describes how to request a new delegation contract from the delegation manager and how to use it. It will focus on the delegation _contract_ more than the delegation _manager_, but the two concepts are intimately linked. However, it is important to remember that it is the delegation _contract_ which handles the staking pool and the nodes associated with it.

Note that the delegation manager is not required to set up a staking pool. For example, it is also possible to set up delegation using a regular smart contract, although that is a more complex process and is not discussed here.

Node operators may also choose to set up a delegation dashboard, although they may use any user interface or none whatsoever. As an example, the boilerplate for such a delegation dashboard can be found here: https://github.com/ElrondNetwork/starter-dapp/tree/master/react-delegationdashboard.


A detailed description of the delegation process can be consulted at https://github.com/ElrondNetwork/elrond-specs/blob/main/sc-delegation-specs.md.

## Creating a new delegation contract

The delegation contract for a new staking pool can be created by issuing a request to the delegation manager. This is done by submitting a transaction of the following form:
```
NewDelegationContractTransaction {
    Sender: <account address of the node operator>
    Receiver: erd1qqqqqqqqqqqqqqqpqqqqqqqqqqqqqqqqqqqqqqqqqqqqqqqylllslmq6y6
    Value: 1250000000000000000000 (1250 eGLD)
    GasLimit: 60000000
    Data: "createNewDelegationContract" +
          "@" + <total delegation cap in eGLD, fully denominated, in hexadecimal encoding> +
          "@" + <service fee as hundredths of percents, in hexadecimal encoding>
}
```

The `Receiver` address is set to `erd1qqqqqqqqqqqqqqqpqqqqqqqqqqqqqqqqqqqqqqqqqqqqqqqylllslmq6y6`, which is the fixed address of the delegation manager, located on the Metachain.

The `Value` is set to 1250 eGLD, which will be automatically added into the funds of the newly created delegation contract, i.e. this is the initial amount of eGLD in the staking pool. This amount of eGLD always belongs to the owner of the delegation contract.

:::important
The initial 1250 eGLD count towards the total delegation cap, like all the funds in the staking pool.

The initial amount of 1250 eGLD added to the pool makes the owner the first delegator of the staking pool. This means that the owner is also entitled to a proportion of the rewards, which can be claimed like any other delegator.
:::

In the `Data field`, the first argument passed to `createNewDelegationContract` is the total delegation cap (the maximum possible size of the staking pool). It is expressed as a fully denominated amount of eGLD, meaning that it is the number of $10^{-18}$ subdivisions of the eGLD, and not the actual number of eGLD tokens. The fully denominated total delegation cap must then be encoded hexadecimally. Make sure not to encode the ASCII string representing the total delegation cap.

:::tip
For example, to obtain the fully denominated form of 7231.941 eGLD, the amount must be multiplied by $10^{18}$, resulting in 7231941000000000000000. Do not encode the ASCII string `"7231941000000000000000"`, but encode the integer 7231941000000000000000 itself. This would result in `"01880b57b708cf408000"`.
:::

Setting the total delegation cap to 0 ("00" in hexadecimal) specifies an unlimited total delegation amount. It can always be modified later (see [Delegation cap](/validators/delegation-manager#delegation-cap)).

The second argument passed to `createNewDelegationContract` is the service fee that will be reserved for the owner of the delegation contract. It is computed as a proportion of the total rewards earned by the validator nodes. The remaining rewards apart from this proportion will be available to delegators to either claim or redelegate. The service fee is expressed as hundredths of a percent.

:::tip
For example, a service fee of 37.45% is expressed by the integer 3745. This integer must then be encoded hexadecimally (3745 becomes `"0ea1"`).
:::

Setting the service fee to 0 (`"00"` in hexadecimal) specifies that no rewards are reserved for the owner of the delegation contract - all rewards will be available to the delegators. The service fee can always be modified later (see [Service fee](/validators/delegation-manager#service-fee)).

The following is a complete example of a transaction requesting the creation of a new delegation contract:
```
NewDelegationContractTransaction {
    Sender: <account address of the node operator>
    Receiver: erd1qqqqqqqqqqqqqqqpqqqqqqqqqqqqqqqqqqqqqqqqqqqqqqqylllslmq6y6
    Value: 1250000000000000000000
    GasLimit: 60000000
    Data: "createNewDelegationContract" +
          "@01880b57b708cf408000" +
          "@0ea1"
}
```

The above transaction creates a new delegation contract owned by the sender, with total delegation cap of 7231.941 eGLD and service fee of 37.45% from the rewards. Moreover, the newly created delegation contract will start with a staking pool of 1250 eGLD.


## Configuring the delegation contract

The owner of the delegation contract has a number of operations at their disposal.

### Metadata

The delegation contract can store information that identifies the staking pool: its human-readable name, its website and its associated keybase.io identity.

```
SetMetadataTransaction {
    Sender: <account address of the delegation contract owner>
    Receiver: <address of the delegation contract>
    Value: 0
    GasLimit: 2000000
    Data: "setMetaData"
          "@" + <name of the staking pool, in hexadecimal encoding> +
          "@" + <website of the staking pool, in hexadecimal encoding > +
          "@" + <keybase.io identity of the staking pool, in hexadecimal encoding>
}
```

An example for the `Data` field that sets the name to `"Elrond Staking"`, the website to `"elrond.staking"` and the keybase.io identifier to `"elrondstaking"` is:
```
    "setMetaData" + 
    "@456c726f6e64205374616b696e67"     //Elrond Staking
    "@656c726f6e642e7374616b696e67"     //elrond.staking     
    "@656c726f6e647374616b696e67"       //elrondstaking
```

:::important
<<<<<<< HEAD
Setting the keybase.io identity of the staking pool in the metadata is the **first step** in connecting the delegation contract and a keybase.io identity. The second step is explained in the next section [Display information](/validators/delegation-manager#display-information) where the inverse connection is made: from the keybase.io identity to the delegation contract address. 
=======
Setting the keybase.io identity of the staking pool in the metadata is the **first step** in connecting the delegation contract and a keybase.io identity. The second step is explained in the next section [Display information](/validators/delegation-manager#display-information) where the inverse connection is made: from the keybase.io identity to the delegation contract address.
>>>>>>> bcef99e8
:::

### Display information

To customize the information for your delegation contract, which will be available in the lists displayed on the delegation pages both in Maiar and the web wallet, some additional information has to be added on the keybase.io account. Please fill in the **avatar picture** and edit the profile providing the **name** and **bio**. This information together with the **service fee, percentage filled** and **APR** will be displayed for every delegation contract on the delegation pages in the web wallet and Maiar. If these information cannot be found a generic logo and the delegation contract's address is displayed.

In order to complete the matching between the delegation contract and keybase.io identity of the staking pool an empty file with the name set to the delegation contract's address has to be added in the `/public/<keybase.io identity>/elrond/` folder.

An example for the path to the empty file for the `"elrondstaking"` keybase.io identity would be:

```
 public/elrondstaking/elrond/erd1qqqqqqqqqqqqqqqpqqqqqqqqqqqqqqqqqqqqqqqqqqqqqr0llllsj732py
```

:::important
The **second step** in connecting the delegation contract and the keybase.io identity is finalized by adding the empty file, which has the name equal to the delegation contract's address, and certifying that the referenced keybase.io identity, set in the [metadata](/validators/delegation-manager#metadata), also references the delegation contract address. This way the connection from both directions is sealed.
:::

:::tip
To be able to connect a **testnet** or **devnet** contract to a keybase.io identity, a new folder - named `"testnet"` for the testnet, or `"devnet"` for the devnet, has to be created inside the `/elrond` folder. An example for the same delegation contract on the `testnet` would be:

```
public/elrondstaking/elrond/testnet/erd1qqqqqqqqqqqqqqqpqqqqqqqqqqqqqqqqqqqqqqqqqqqqqr0llllsj732py
```
:::

An example of how the delegation contract will be displayed based on the information provided in the keybase.io is provided below.

![stakingpool](/img/stakingpool.png)

:::important
To also connect the validators themselves to a specific keybase.io staking pool identity, two additional steps have to be completed:
1. Create an empty file with the name set to the `"<BLS key>"` for every validator and add the empty file to the `/elrond` folder on your keybase.io identity: `public/<keybase.io identity>/elrond/<BLS key>`
2. Set the `Identity` of each validator in the `config/prefs.toml` file to the keybase.io staking pool identity.

```
[Preferences]
   # Identity represents the keybase's identity
   Identity = "<keybase.io identity>"    // e.g.  Identity = "elrondstaking"
```


:::

### Service fee

The service fee is a percentage of the validator rewards that will be reserved for the owner of the delegation contract. The rest of the rewards will be available to delegators to either claim or redelegate.

The service fee can be changed at any time using a transaction of the form:
```
ChangeServiceFeeTransaction {
    Sender: <account address of the delegation contract owner>
    Receiver: <address of the delegation contract>
    Value: 0
    GasLimit: 2000000
    Data: "changeServiceFee" +
          "@" + <service fee as hundredths of percents, in hexadecimal encoding>
}
```

In the `Data` field, the only argument passed to `changeServiceFee` is the new value of the service fee, expressed as hundredths of a percent.

Setting the service fee to 0 (`"00"` in hexadecimal) specifies that no rewards are reserved for the owner of the delegation contract - all rewards will be available to the delegators. The service fee can always be modified later.

:::tip
For example, a service fee of 37.45% is expressed by the integer 3745. This integer must then be encoded hexadecimally (3745 becomes `"0ea1"`).

Finally, a `Data` field containing `changeServiceFee@0ea1` will change the service fee to 37.45%.
:::


### Automatic activation

When automatic activation is enabled, the delegation contract will activate (stake) inactive nodes as soon as funds have become available in sufficient amount. Consequently, any [delegation transaction](/validators/delegation-manager#delegating-funds) can potentially trigger the activation of inactive nodes, assuming the transaction has sufficient gas.

Automatic activation can be enabled or disabled using a transaction of the form:
```
SetAutomaticActivationTransaction {
    Sender: <account address of the delegation contract owner>
    Receiver: <address of the delegation contract>
    Value: 0
    GasLimit: 2000000
    Data: "setAutomaticActivation" +
          "@" + <"true" or "false" in hexadecimal encoding>
}
```

The only argument passed to `setAutomaticActivation` is either `true` or `false`, as an ASCII string encoded hexadecimally. For reference, `true` is `"74727565"` and `false` is `"66616c7365"`.

:::tip
For example, a `Data` field containing `"setAutomaticActivation@74727565"` enables automatic activation.
:::


### Delegation cap

The total delegation cap is the maximum possible size amount of eGLD which can be held by the delegation contract. After reaching the total delegation cap, the contract will reject any subsequent funds.

The total delegation cap can be modified at any time using a transaction of the form:
```
ModifyTotalDelegationCapTransaction {
    Sender: <account address of the delegation contract owner>
    Receiver: <address of the delegation contract>
    Value: 0
    GasLimit: 2000000
    Data: "modifyTotalDelegationCap" +
          "@" + <total delegation cap in eGLD, fully denominated, in hexadecimal encoding>
}
```

In the `Data` field, the only argument passed to `modifyTotalDelegationCap` is the new value for the delegation cap. It is expressed as a fully denominated amount of eGLD, meaning that it is the number of $10^{-18}$ subdivisions of the eGLD, and not the actual number of eGLD tokens. Take sure not to encode the ASCII string representing the total delegation cap.

:::tip
For example, to obtain the fully denominated form of 7231.941 eGLD, the amount must be multiplied by the denomination factor $10^{18}$, resulting in 7231941000000000000000. Do not encode the ASCII string `"7231941000000000000000"`, but encode the integer 7231941000000000000000 itself. This would result in "01880b57b708cf408000".

Finally, a `Data` field containing `"modifyTotalDelegationCap@01880b57b708cf408000"` will change the total delegation cap to 7231.941 eGLD.
:::

Setting the total delegation cap to 0 (`"00"` in hexadecimal) specifies an unlimited total delegation amount. It can always be modified later.

:::important
The total delegation cap cannot be set to a value lower than the amount staked for currently active nodes. It must be either higher than that amount or set to 0 (infinite cap).
:::


## Managing nodes

### Adding nodes

When a delegation contract is first created, it contains no information about nodes. The owner of the contract must then register nodes into the contract, so that they can be later activated. Any newly added node is "inactive" by default.

Adding nodes requires the BLS key pairs belonging to each of them, which the owner of the contract uses to prove that they have access to the nodes. This proof consists of signing the address of the delegation contract itself with the secret BLS key of each node, individually. This results in as many signed messages as there are nodes.

Adding `N` nodes to the delegation contract is done by submitting a transaction with the values set as follows:
```
AddNodesTransaction {
    Sender: <account address of the delegation contract owner>
    Receiver: <address of the delegation contract>
    Value: 0
    GasLimit: 1000000 + N·6000000
    Data: "addNodes" +
          "@" + <public BLS key of the first node in hexadecimal encoding> +
          "@" + <address of the delegation contract signed with the secret BLS key of the first node, in hexadecimal encoding> +
          "@" + <public BLS key of the second node in hexadecimal encoding> +
          "@" + <address of the delegation contract signed with the secret BLS key of the second node, in hexadecimal encoding> +
          <...> +
          "@" + <public BLS key of the Nth node in hexadecimal encoding> +
          "@" + <address of the delegation contract signed with the secret BLS key of the Nth node, in hexadecimal encoding>
}
```

As shown above, the `Data` field contains an enumeration of `N` pairs. Such a pair consists of the public BLS key of a node along with the message produced by signing the address of the delegation contract with the secret BLS key of the respective node. There are as many pairs as there are nodes to add.


### Staking nodes

When the staking pool held by the delegation contract contains a sufficient amount of eGLD, the inactive (non-staked) nodes can be staked (activated). This promotes the nodes to the status of **validator**, which means they participate in consensus and earn rewards.

This subsection describes the _manual_ staking (activation) of nodes. To automatically stake (activate) nodes when funds become available, [automatic activation](/validators/delegation-manager#automatic-activation) can be enabled.

To stake specific nodes manually, a transaction of the following form can be submitted:

```
StakeNodesTransaction {
    Sender: <account address of the delegation contract owner>
    Receiver: <address of the delegation contract>
    Value: 0
    GasLimit: 1000000 + N·6000000
    Data: "stakeNodes" +
          "@" + <public BLS key of the first node in hexadecimal encoding> +
          "@" + <public BLS key of the second node in hexadecimal encoding> +
          <...> +
          "@" + <public BLS key of the Nth node in hexadecimal encoding> +
}
```

The `Data` field contains an enumeration of `N` public BLS keys corresponding to the nodes to be staked.


### Unstaking nodes

Validator nodes that are already staked (active) can be manually unstaked.

:::important
Validators are demoted to validator status at the beginning of the next epoch _after unstaking_. This means that they stop receiving rewards.

Unstaking _does not_ mean that the staked amount returns to the staking pool (see [undelegating](/validators/delegation-manager#undelegating-funds) and [withdrawing](/validators/delegation-manager#withdrawing)).
:::

To cancel the deactivation before the unstaking is complete, the nodes can be [restaked](/validators/delegation-manager#restaking-nodes).

To begin the deactivation process for a selection of validator nodes, a transaction of the following form is used:
```
UnstakeNodesTransaction {
    Sender: <account address of the delegation contract owner>
    Receiver: <address of the delegation contract>
    Value: 0
    GasLimit: 1000000 + N·6000000
    Data: "unStakeNodes" +
          "@" + <public BLS key of the first node in hexadecimal encoding> +
          "@" + <public BLS key of the second node in hexadecimal encoding> +
          <...> +
          "@" + <public BLS key of the Nth node in hexadecimal encoding> +
}
```
The `Data` field contains an enumeration of `N` public BLS keys corresponding to the nodes to be unstaked.


### Restaking nodes

Validator nodes that have been unstaked can be restaked (reactivated) before their deactivation is complete. To cancel their deactivation, a transaction of the following form is used:
```
RestakeNodesTransaction {
    Sender: <account address of the delegation contract owner>
    Receiver: <address of the delegation contract>
    Value: 0
    GasLimit: 1000000 + N·6000000
    Data: "reStakeUnStakedNodes" +
          "@" + <public BLS key of the first node in hexadecimal encoding> +
          "@" + <public BLS key of the second node in hexadecimal encoding> +
          <...> +
          "@" + <public BLS key of the Nth node in hexadecimal encoding> +
}
```
The `Data` field contains an enumeration of `N` public BLS keys corresponding to the nodes to be restaked.


### Unbonding nodes

Nodes that have been [unstaked](/validators/delegation-manager#unstaking-nodes) can be completely deactivated, a process called **unbonding**.

:::important
Validators are demoted to observer status at the beginning of the next epoch _after unstaking_, not unbonding. See [unstaking](/validators/delegation-manager#unstaking-nodes) above.
:::

Validator nodes that have been unbonded cannot be restaked (reactivated). They must be staked anew.

```
UnbondNodesTransaction {
    Sender: <account address of the delegation contract owner>
    Receiver: <address of the delegation contract>
    Value: 0
    GasLimit: 1000000 + N·6000000
    Data: "unBondNodes" +
          "@" + <public BLS key of the first node in hexadecimal encoding> +
          "@" + <public BLS key of the second node in hexadecimal encoding> +
          <...> +
          "@" + <public BLS key of the Nth node in hexadecimal encoding> +
}
```
The `Data` field contains an enumeration of `N` public BLS keys corresponding to the nodes to be unbonded.


### Removing nodes

Inactive (not staked, unbonded) nodes can be removed from the delegation contract by the owner at any time. Neither active (staked) nor unstaked nodes cannot be removed.

Unlike [adding nodes](/validators/delegation-manager#adding-nodes), this step does not require the BLS key pairs of the nodes.

Removing `N` nodes from the delegation contract is done by submitting a transaction with the values set as follows:
```
RemoveNodesTransaction {
    Sender: <account address of the delegation contract owner>
    Receiver: <address of the delegation contract>
    Value: 0
    GasLimit: 1000000 + N·6000000
    Data: "removeNodes" +
          "@" + <public BLS key of the first node in hexadecimal encoding> +
          "@" + <public BLS key of the second node in hexadecimal encoding> +
          <...> +
          "@" + <public BLS key of the Nth node in hexadecimal encoding> +
}
```
The `Data` field contains an enumeration of `N` public BLS keys corresponding to the nodes to be removed.


### Unjailing nodes

When active validator nodes perform poorly or to the detriment of the network, they are penalized by having their rating reduced. Rating is essential to earning rewards, because it directly determines the likelihood of a validator to be [selected for consensus](/technology/secure-proof-of-stake).

However, it can happen that rating of a validator might drop under the acceptable threshold. As a consequence, the validator will begin its next epoch **jailed**, which prevents it from participating in consensus.

:::important
A jailed validator does not lose its stake nor its status. It remains active, but it cannot earn rewards while in jail.
:::

Recovering a validator from jail and restoring it is called **unjailing**, for which a fine of 2.5 eGLD must be paid. Multiple validators can be recovered from jail at the same time by paying 2.5 eGLD for each validator. The format of the unjailing transaction is as follows:
```
UnjailNodesTransaction {
    Sender: <account address of the delegation contract owner>
    Receiver: <address of the delegation contract>
    Value: 2.5 eGLD × <number of nodes to be unjailed>
    GasLimit: 1000000 + N·6000000
    Data: "unJailNodes" +
          "@" + <public BLS key of the first node in hexadecimal encoding> +
          "@" + <public BLS key of the second node in hexadecimal encoding> +
          <...> +
          "@" + <public BLS key of the Nth node in hexadecimal encoding> +
}
```

Note that the `Value` field depends on `N`, the number of validators to unjail.

The `Data` field contains an enumeration of `N` public BLS keys corresponding to the nodes to be unjailed.


## Delegating and managing delegated funds

Accounts that delegate their own funds to the staking pool are called **delegators**. The delegation contract offers them a set of actions as well. This means that these actions are available to the owner of the delegation contract as well.


### Delegating funds

Accounts become delegators by funding the staking pool, i.e. they delegate their funds. The delegators are rewarded for their contribution with a proportion of the rewards earned by the validator nodes. By default, the owner of the delegation contract is the first delegator, having already contributed 1250 eGLD to the staking pool at its creation.

:::important
Extra funds received by the delegation contract from delegators will be immediately used to top-up the stake of the existing active validators, consequently increasing their rewards.
:::

Submitting a delegation transaction takes into account the status of [automatic activation](/validators/delegation-manager#automatic-activation): if the delegated funds cause the amount in the staking pool to become sufficient for the staking of extra nodes, it can trigger their activation automatically. This happens only if the transaction contains enough gas.

But if gas is insufficient, or if automatic activation is disabled, the amount received through the delegation transaction simply becomes top-up for the stake of already active validators. Subsequent [manual staking](/validators/delegation-manager#staking-nodes) will be necessary to use the funds for staking, assuming they are sufficient.

Funds can be delegated by any fund holder by submitting a transaction of the following form:
```
DelegateTransaction {
    Sender: <account address of funds holder>
    Receiver: <address of the delegation contract>
    Value: minimum 1 eGLD
    GasLimit: 12000000
    Data: "delegate"
}
```

If the transaction is successful, the funds holder has become a delegator and the funds either become a top-up amount for the stake of active validators, or may trigger the staking of inactive nodes, as described above.


### Claiming rewards

A portion of the rewards earned by validator nodes is reserved for each delegator. To claim the rewards, a delegator may issue a transaction of the following form:
```
ClaimRewardsTransaction {
    Sender: <account address of existing delegator>
    Receiver: <address of the delegation contract>
    Value: 0
    Gas: 6000000
    Data: "claimRewards"
}
```

If the transaction is successful, the delegator receives the proportion of rewards they are entitled to.

### Redelegating rewards

Current delegation rewards can also be immediately delegated instead of [claimed](/validators/delegation-manager#claiming-rewards). This makes it an operation very similar to [delegation](/validators/delegation-manager#delegating-funds).

:::important
Just like delegation, redelegation of rewards takes into account the status of [automatic activation](/validators/delegation-manager#automatic-activation): if the redelegated rewards cause the amount in the staking pool to become sufficient for the staking of extra nodes, it can trigger their activation automatically (requires sufficient gas in the redelegation transaction).
:::

Rewards are redelegated using a transaction of the form:
```
RedelegateRewardsTransaction {
    Sender: <account address of existing delegator>
    Receiver: <address of the delegation contract>
    Value: 0
    Gas: 12000000
    Data: "reDelegateRewards"
}
```

If the transaction is successful, the delegator does not receive any eGLD at the moment, but the rewards they were entitled to will be added to their delegated amount.


### Undelegating funds

Delegators may express the intent to withdraw a specific amount of eGLD from the staking pool. However, this process cannot happen at once and may take a few epochs before the amount is actually available for withdrawal, because the funds may already be used to stake for active validators and this means that unstaking of nodes may be necessary.

:::important
If the amount to undelegate requested by the delegator will cause the staking pool to drop below the sufficient amount required to keep all the current validators active, some validators will inevitably end up unstaked. The owner of the delegation contract may intervene and add extra funds to prevent such situations.
:::

Funds that have been previously used as stake for validators have been transferred into a separate system smart contract at the moment of staking, therefore the delegation contract itself does not hold these funds. But submitting an undelegation request will cause the delegation contract to attempt their retrieval.

The delegation contract may receive the funds immediately if they're not currently used as stake; this makes them available for subsequent [withdrawal](/validators/delegation-manager#withdrawing). This is the case where previously delegated funds acted as top-up to the stake of existing validators.

On the other hand, if the requested funds are currently in use as stake, the delegation contract cannot receive them yet.

:::important
Funds used as stake can only be retrieved after 144000 blocks have been built on the Metachain (a little over 10 chronological epochs). It doesn't matter whether the validator was already demoted to observer, or whether it has been decomissioned entirely - the funds may not return until the aforementioned time has passed.

After 144000 blocks, the funds can be [withdrawn](/validators/delegation-manager#withdrawing) normally by their rightful owner.
:::

To express the intention of future withdrawal of funds from the staking pool, a delegator may submit the following transaction:

```
UndelegateTransaction {
    Sender: <account address of existing delegator>
    Receiver: <address of the delegation contract>
    Value: 0
    Gas: 12000000
    Data: "unDelegate"
          "@" + <amount to undelegate in eGLD, minimum 1 EGLD, fully denominated, in hexadecimal encoding>
}
```

In the `Data` field, the only argument passed to `unDelegate` is the desired amount of eGLD to undelegate and later withdraw. It is expressed as a fully denominated amount of eGLD, meaning that it is the number of $10^{-18}$ subdivisions of the eGLD, and not the actual number of eGLD tokens. The fully denominated amount must then be encoded hexadecimally. Make sure not to encode the ASCII string representing the amount.


### Withdrawing

After submitting an [undelegation transaction](/validators/delegation-manager#undelegating-funds), a delegator may finally withdraw funds from the staking pool.

:::important
Funds must always be [undelegated](/validators/delegation-manager#undelegating-funds) first. They cannot be directly withdrawn.
:::

This action withdraws _all the currently undelegated funds_ belonging to the specific delegator.

Withdrawing funds is done using a transaction of the following form:

```
WithdrawTransaction {
    Sender: <account address of existing delegator>
    Receiver: <address of the delegation contract>
    Value: 0
    GasLimit: 12000000
    Data: "withdraw"
}
```

If the transaction is successful, the delegator receives all the eGLD they have previously requested to undelegate. The amount is removed from the staking pool.


## Delegation contract view functions

The delegation contract can be queried using the following view functions. These queries should be done on a local proxy on the `/vm-values/query` endpoint.

The following documentation sections only show the value of the relevant `returnData` field and omit the other fields for simplicity.

```json
{
  "data": {
    "data": {
      "returnData": [
      ],
      "returnCode": "ok",
      "returnMessage": "",
      "gasRemaining": 0,
      "gasRefund": 0,
      "outputAccounts": null,
      "deletedAccounts": null,
      "touchedAccounts": null,
      "logs": []
    }
  },
  "error": "",
  "code": "successful"
}
```


### <span class="badge badge-success">POST</span> Contract config

The response contains an array of the properties in a fixed order (base64 encoded): owner address, service fee, maximum delegation cap, initial owner funds, automatic activation, with delegation cap, can change service fee, check cap on redelegate, nonce on creation and unbond period.

<!--DOCUSAURUS_CODE_TABS-->

<!--Request-->
```
https://proxy:port/vm-values/query
```
```json
{
  "scAddress": "<address of the delegation contract in bech32 encoding>",
  "funcName": "getContractConfig"
}
```

<!--Response-->
Only `returnData` shown below; see [view functions](/validators/delegation-manager#delegation-contract-view-functions) for complete response
```json
{
  "returnData": [
    "<owner address bytes in base64 encoding of the hexadecimal encoding>",
    "<service fee as hundredths of percents base64 of the hexadecimal encoding>",
    "<maximum delegation cap in base64 of the hexadecimal encoding>",
    "<initial owner funds in base64 of the hexadecimal encoding>",
    "<has automatic activation - true/false in base64 encoding",
    "<has delegation cap - true/false in base64 encoding",
    "<changeable service fee - true/false in base64 encoding",
    "<check cap on redelegate - true/false in base64 encoding",
    "<blockchain nonce at creation in base64 of the hexadecimal encoding>",
    "<unbond period in rounds in base64 of the hexadecimal encoding>"
  ]
}
```

<!--Example-->
Request
```json
{
  "scAddress": "erd1qqqqqqqqqqqqqqqpqqqqqqqqqqqqqqqqqqqqqqqqqqqqqqhllllsajxzat",
  "funcName": "getContractConfig"
}
```

Response (only `returnData` shown below; see [view functions](/validators/delegation-manager#delegation-contract-view-functions) for complete response)
```json
{
  "returnData": [
    "gKzHUD288mzScNX6nEmkGm4CHneMdrrPhJyPET9iGA8=",
    null,
    "",
    "Q8M8GTdWSAAA",
    "dHJ1ZQ==",
    "ZmFsc2U=",
    "dHJ1ZQ==",
    "AuU=",
    "+g=="
  ]

}
```

<!--END_DOCUSAURUS_CODE_TABS-->


### <span class="badge badge-success">POST</span> Contract metadata

The response contains an array of the properties in a fixed order (base64 encoded): staking provider name, website and identifier.

<!--DOCUSAURUS_CODE_TABS-->

<!--Request-->
```
https://proxy:port/vm-values/query
```
```json
{
  "scAddress": "<address of the delegation contract in bech32 encoding>",
  "funcName": "getMetaData"
}
```

<!--Response-->
Only `returnData` shown below; see [view functions](/validators/delegation-manager#delegation-contract-view-functions) for complete response
```json
{
  "returnData": [
    "<staking provider name in base64 encoding>",
    "<staking provider website in base64 encoding>",
    "<staking provider identifier in base64 encoding>"
  ]
}
```


<!--Example-->
Request
```json
{
  "scAddress": "erd1qqqqqqqqqqqqqqqpqqqqqqqqqqqqqqqqqqqqqqqqqqqqqqhllllsajxzat",
  "funcName": "getMetaData"
}
```

Response (only `returnData` shown below; see [view functions](/validators/delegation-manager#delegation-contract-view-functions) for complete response)
```json
{
  "returnData": [
    "U3Rha2luZyBwcm92aWRlciB0ZXN0",
    "d3d3LmVscm9uZHN0YWtpbmcuY29t",
    "dGVzdEtleWJhc2VJZGVudGlmaWVy"
  ]
}
```

<!--END_DOCUSAURUS_CODE_TABS-->


### <span class="badge badge-success">POST</span> Number of delegators

The response contains a value representing the number of delegators in base64 encoding of the hex encoding.


<!--DOCUSAURUS_CODE_TABS-->

<!--Request-->
```
https://proxy:port/vm-values/query
```
```json
{
  "scAddress": "<address of the delegation contract in bech32 encoding>",
  "funcName": "getNumUsers"
}
```

<!--Response-->
Only `returnData` shown below; see [view functions](/validators/delegation-manager#delegation-contract-view-functions) for complete response
```json
 {
  "returnData": [
    "<number of distinct delegators in base64 encoding of the hexadecimal encoding>"
  ]
}
```

<!--Example-->
Request
```json
{
  "scAddress": "erd1qqqqqqqqqqqqqqqpqqqqqqqqqqqqqqqqqqqqqqqqqqqqqqhllllsajxzat",
  "funcName": "getNumUsers"
}
```

Response (only `returnData` shown below; see [view functions](/validators/delegation-manager#delegation-contract-view-functions) for complete response)
```json
 {
  "returnData": [
    "BQ=="
  ]
}
```

<!--END_DOCUSAURUS_CODE_TABS-->


### <span class="badge badge-success">POST</span> Number of nodes

The response contains the number of nodes in base64 encoding of the hex encoding.


<!--DOCUSAURUS_CODE_TABS-->

<!--Request-->
```
https://proxy:port/vm-values/query
```
```json
{
  "scAddress": "<address of the delegation contract in bech32 encoding>",
  "funcName": "getNumNodes"
}
```

<!--Response-->
Only `returnData` shown below; see [view functions](/validators/delegation-manager#delegation-contract-view-functions) for complete response
```json
{
  "returnData": [
    "<number of nodes in base64 encoding of the hexadecimal encoding>"
  ]
}
```

<!--Example-->
Request
```json
{
  "scAddress": "erd1qqqqqqqqqqqqqqqpqqqqqqqqqqqqqqqqqqqqqqqqqqqqqqhllllsajxzat",
  "funcName": "getNumNodes"
}
```

Response (only `returnData` shown below; see [view functions](/validators/delegation-manager#delegation-contract-view-functions) for complete response)
```json
{
  "returnData": [
    "Dg=="
  ]
}
```

<!--END_DOCUSAURUS_CODE_TABS-->


### <span class="badge badge-success">POST</span> Nodes states

The response contains an enumeration of alternating status codes and BLS keys. Each status code is followed by the BLS key of the node it describes. Both status codes and BLS keys are encoded in base64.


<!--DOCUSAURUS_CODE_TABS-->

<!--Request-->
```
https://proxy:port/vm-values/query
```
```json
{
  "scAddress": "<address of the delegation contract in bech32 encoding>",
  "funcName": "getAllNodeStates"
}
```

<!--Response-->
Only `returnData` shown below; see [view functions](/validators/delegation-manager#delegation-contract-view-functions) for complete response
```json
 {
  "returnData": [
    "<state in base64 encoding>",
    "<public BLS key of the node in hexadecimal encoding>"
  ]
}
```

<!--Example-->
Request
```json
{
  "scAddress": "erd1qqqqqqqqqqqqqqqpqqqqqqqqqqqqqqqqqqqqqqqqqqqqqqhllllsajxzat",
  "funcName": "getAllNodeStates"
}
```

Response (only `returnData` shown below; see [view functions](/validators/delegation-manager#delegation-contract-view-functions) for complete response)
```json
 {
  "returnData": [
    "c3Rha2Vk",
    "KJ6auG3rKQydktc9soWvyBOa5UPA7DYezttTqlS6JIIvsvOaH8ghs2Qruc4aXLUXNJ1if7Ot9gbt5dNUrmNfkLtZl1hpLvPllrGmFP4bKCzZ25UNiTratwOMcXhhCmSD",
    "bm90U3Rha2Vk",
    "7gJzQ3GQ4htSx6CYvOkXPDdwGfzdahuDY4agZkGhIAMfB44K08FP6z3wLQEnn2IULfZ8/Hds38LEu3Xq+mJZ4FktF0vm8C1T34b5uAEpZWtDZLICAEFCuQZrqS5Qb1CR",
    "vTyNQ/vDxg0L8LmoGuKP+4/wsbyWv8RaqeQ+WH+xrMvk1m7Q3wjheOpjYtQPz80YZ1CrwKj6ObsCUejP4uuvi3MQ1oMEGKg5yh3kRgybRb4TXAWEpAPszYMLIQhrIn2P",
    "9TbGQCcrbyXH9HBAhzIWOuH/cdSNO1dwxO5foM2L28tWU0p9Kos6DKsPMtKMx4sAeRal08K3Dk0gQxeTSAvC2fb3DAQt01rmPSAqCSXZetSX12BVcTi+pYGUHaXKJ/OW"
  ]
}
```

<!--END_DOCUSAURUS_CODE_TABS-->


### <span class="badge badge-success">POST</span> Total active stake

The response contains a value representing the total active stake in base64 encoding of the hex encoding.


<!--DOCUSAURUS_CODE_TABS-->

<!--Request-->
```
https://proxy:port/vm-values/query
```
```json
{
  "scAddress": "<address of the delegation contract in bech32 encoding>",
  "funcName": "getTotalActiveStake"
}
```

<!--Response-->
Only `returnData` shown below; see [view functions](/validators/delegation-manager#delegation-contract-view-functions) for complete response
```json
 {
  "returnData": [
    "<total active stake in base64 encoding of the hex encoding>"
  ]
}
```

<!--Example-->
Request
```json
{
  "scAddress": "erd1qqqqqqqqqqqqqqqpqqqqqqqqqqqqqqqqqqqqqqqqqqqqqqhllllsajxzat",
  "funcName": "getTotalActiveStake"
}
```

Response (only `returnData` shown below; see [view functions](/validators/delegation-manager#delegation-contract-view-functions) for complete response)
```json
 {
  "returnData": [
    "ArXjrxaxiAAA"
  ]
}
```

<!--END_DOCUSAURUS_CODE_TABS-->


### <span class="badge badge-success">POST</span> Total unstaked stake

The response contains a value representing the total unstaked stake in base64 encoding of the hex encoding.


<!--DOCUSAURUS_CODE_TABS-->

<!--Request-->
```
https://proxy:port/vm-values/query
```
```json
{
  "scAddress": "<address of the delegation contract in bech32 encoding>",
  "funcName": "getTotalUnStaked"
}
```

<!--Response-->
Only `returnData` shown below; see [view functions](/validators/delegation-manager#delegation-contract-view-functions) for complete response
```json
 {
  "returnData": [
    "<total unstaked stake in base64 encoding of the hex encoding>"
  ]
}
```

<!--Example-->
Request
```json
{
  "scAddress": "erd1qqqqqqqqqqqqqqqpqqqqqqqqqqqqqqqqqqqqqqqqqqqqqqhllllsajxzat",
  "funcName": "getTotalUnStaked"
}
```

Response (only `returnData` shown below; see [view functions](/validators/delegation-manager#delegation-contract-view-functions) for complete response)
```json
 {
  "returnData": [
    "ArXjrxaxiAAA"
  ]
}
```

<!--END_DOCUSAURUS_CODE_TABS-->


### <span class="badge badge-success">POST</span> Total cumulated rewards

The response contains a value representing the sum of all accumulated rewards in base64 encoding of the hex encoding.


<!--DOCUSAURUS_CODE_TABS-->

<!--Request-->
```
https://proxy:port/vm-values/query
```
```json
{
  "scAddress": "<address of the delegation contract in bech32 encoding>",
  "funcName": "getTotalCumulatedRewards",
  "caller": "erd1qqqqqqqqqqqqqqqpqqqqqqqqlllllllllllllllllllllllllllsr9gav8"
}
```

<!--Response-->
Only `returnData` shown below; see [view functions](/validators/delegation-manager#delegation-contract-view-functions) for complete response
```json
 {
  "returnData": [
    "<total accumulated rewards in base64 encoding of the hex encoding>"
  ]
}
```

<!--Example-->
Request
```json
{
  "scAddress": "erd1qqqqqqqqqqqqqqqpqqqqqqqqqqqqqqqqqqqqqqqqqqqqqqhllllsajxzat",
  "funcName": "getTotalCumulatedRewards",
  "caller": "erd1qqqqqqqqqqqqqqqpqqqqqqqqlllllllllllllllllllllllllllsr9gav8"
}
```

Response (only `returnData` shown below; see [view functions](/validators/delegation-manager#delegation-contract-view-functions) for complete response)
```json
 {
  "returnData": [
    "czSCSSYZr8E="
  ]
}
```

<!--END_DOCUSAURUS_CODE_TABS-->


### <span class="badge badge-success">POST</span> Delegator claimable rewards

The response contains a value representing the total claimable rewards for the delegator in base64 encoding of the hex encoding.


<!--DOCUSAURUS_CODE_TABS-->

<!--Request-->
```
https://proxy:port/vm-values/query
```
```json
{
  "scAddress": "<address of the delegation contract in bech32 encoding>",
  "funcName": "getClaimableRewards",
  "args" : ["<delegator address in hexadecimal encoding of the bech32 decoded value>"]
}
```

<!--Response-->
Only `returnData` shown below; see [view functions](/validators/delegation-manager#delegation-contract-view-functions) for complete response
```json
 {
  "returnData": [
    "<delegator claimable rewards in base64 encoding of the hex encoding>"
  ]
}
```

<!--Example-->
Request
```json
{
  "scAddress": "erd1qqqqqqqqqqqqqqqpqqqqqqqqqqqqqqqqqqqqqqqqqqqqqqhllllsajxzat",
  "funcName": "getClaimableRewards",
  "args":["ebfd923cd251f857ed7639e87143ac83f12f423827abc4a0cdde0119c3e37915"]
}
```

Response (only `returnData` shown below; see [view functions](/validators/delegation-manager#delegation-contract-view-functions) for complete response)
```json
 {
  "returnData": [
    "Ft9RZzF7Dyc"
  ]
}
```

<!--END_DOCUSAURUS_CODE_TABS-->


### <span class="badge badge-success">POST</span> Delegator total accumulated rewards

The response contains a value representing the total accumulated rewards for the delegator in base64 encoding of the hex encoding.


<!--DOCUSAURUS_CODE_TABS-->

<!--Request-->
```
https://proxy:port/vm-values/query
```
```json
{
  "scAddress": "<address of the delegation contract in bech32 encoding>",
  "funcName": "getTotalCumulatedRewardsForUser",
  "args" : ["<delegator address in hexadecimal encoding of the bech32 decoded value>"]
}
```

<!--Response-->
Only `returnData` shown below; see [view functions](/validators/delegation-manager#delegation-contract-view-functions) for complete response
```json
 {
  "returnData": [
    "<delegator total cumulated rewards in base64 encoding of the hex encoding>"
  ]
}
```

<!--Example-->
Request
```json
{
  "scAddress": "erd1qqqqqqqqqqqqqqqpqqqqqqqqqqqqqqqqqqqqqqqqqqqqqqhllllsajxzat",
  "funcName": "getTotalCumulatedRewardsForUser",
  "args":["ebfd923cd251f857ed7639e87143ac83f12f423827abc4a0cdde0119c3e37915"]
}
```

Response (only `returnData` shown below; see [view functions](/validators/delegation-manager#delegation-contract-view-functions) for complete response)
```json
 {
  "returnData": [
    "Ft9RZzF7Dyc"
  ]
}
```

<!--END_DOCUSAURUS_CODE_TABS-->


### <span class="badge badge-success">POST</span> Delegator active stake

The response contains a value representing the active stake for the delegator in base64 encoding of the hex encoding.


<!--DOCUSAURUS_CODE_TABS-->

<!--Request-->
```
https://proxy:port/vm-values/query
```
```json
{
  "scAddress": "<address of the delegation contract in bech32 encoding>",
  "funcName": "getUserActiveStake",
  "args" : ["<delegator address in hexadecimal encoding of the bech32 decoded value>"]
}
```

<!--Response-->
Only `returnData` shown below; see [view functions](/validators/delegation-manager#delegation-contract-view-functions) for complete response
```json
 {
  "returnData": [
    "<active stake in base64 encoding of the hex encoding>"
  ]
}
```

<!--Example-->
Request
```json
{
  "scAddress": "erd1qqqqqqqqqqqqqqqpqqqqqqqqqqqqqqqqqqqqqqqqqqqqqqhllllsajxzat",
  "funcName": "getUserActiveStake",
  "args":["ebfd923cd251f857ed7639e87143ac83f12f423827abc4a0cdde0119c3e37915"]
}
```

Response (only `returnData` shown below; see [view functions](/validators/delegation-manager#delegation-contract-view-functions) for complete response)
```json
 {
  "returnData": [
    "slsrv1so8QAA"
  ]
}
```

<!--END_DOCUSAURUS_CODE_TABS-->


### <span class="badge badge-success">POST</span> Delegator unstaked stake

The response contains a value representing the unstaked stake for the delegator in base64 encoding of the hex encoding.


<!--DOCUSAURUS_CODE_TABS-->

<!--Request-->
```
https://proxy:port/vm-values/query
```
```json
{
  "scAddress": "<address of the delegation contract in bech32 encoding>",
  "funcName": "getUserUnStakedValue",
  "args" : ["<delegator address in hexadecimal encoding of the bech32 decoded value>"]
}
```

<!--Response-->
Only `returnData` shown below; see [view functions](/validators/delegation-manager#delegation-contract-view-functions) for complete response
```json
 {
  "returnData": [
    "<delegator unstaked stake in base64 encoding of the hex encoding>"
  ]
}
```

<!--Example-->
Request
```json
{
  "scAddress": "erd1qqqqqqqqqqqqqqqpqqqqqqqqqqqqqqqqqqqqqqqqqqqqqqhllllsajxzat",
  "funcName": "getUserUnStakedValue",
  "args":["ebfd923cd251f857ed7639e87143ac83f12f423827abc4a0cdde0119c3e37915"]
}
```

Response (only `returnData` shown below; see [view functions](/validators/delegation-manager#delegation-contract-view-functions) for complete response)
```json
 {
  "returnData": [
    "ARWORgkT0AAA"
  ]
}
```
<!--END_DOCUSAURUS_CODE_TABS-->


### <span class="badge badge-success">POST</span> Delegator unbondable stake

The response contains a value representing the unbondable stake in base64 encoding of the hex encoding.


<!--DOCUSAURUS_CODE_TABS-->

<!--Request-->
```
https://proxy:port/vm-values/query
```
```json
{
  "scAddress": "<address of the delegation contract in bech32 encoding>",
  "funcName": "getUserUnBondable",
  "args" : ["<delegator address in hexadecimal encoding of the bech32 decoded value>"]
}
```

<!--Response-->
Only `returnData` shown below; see [view functions](/validators/delegation-manager#delegation-contract-view-functions) for complete response
```json
 {
  "returnData": [
    "<delegator unbondable stake in base64 encoding of the hex encoding>"
  ]
}
```

<!--Example-->
Request
```json
{
  "scAddress": "erd1qqqqqqqqqqqqqqqpqqqqqqqqqqqqqqqqqqqqqqqqqqqqqqhllllsajxzat",
  "funcName": "getUserUnBondable",
  "args":["ebfd923cd251f857ed7639e87143ac83f12f423827abc4a0cdde0119c3e37915"]
}
```

Response (only `returnData` shown below; see [view functions](/validators/delegation-manager#delegation-contract-view-functions) for complete response)
```json
 {
  "returnData": [
    "ARWORgkT0AAA"
  ]
}
```

<!--END_DOCUSAURUS_CODE_TABS-->


### <span class="badge badge-success">POST</span> Delegator undelegated stake

The response contains an enumeration representing the different undelegated stake values in base64 encoding of the hex encoding.


<!--DOCUSAURUS_CODE_TABS-->

<!--Request-->
```
https://proxy:port/vm-values/query
```
```json
{
  "scAddress": "<address of the delegation contract in bech32 encoding>",
  "funcName": "getUserUnDelegatedList",
  "args" : ["<delegator address in hexadecimal encoding of the bech32 decoded value>"]
}
```

<!--Response-->
Only `returnData` shown below; see [view functions](/validators/delegation-manager#delegation-contract-view-functions) for complete response
```json
 {
  "returnData": [
    "<undelegated stake in base64 encoding of the hex encoding>"
  ]
}
```

<!--Example-->
Request
```json
{
  "scAddress": "erd1qqqqqqqqqqqqqqqpqqqqqqqqqqqqqqqqqqqqqqqqqqqqqqhllllsajxzat",
  "funcName": "getUserUnDelegatedList",
  "args":["ebfd923cd251f857ed7639e87143ac83f12f423827abc4a0cdde0119c3e37915"]
}
```

Response (only `returnData` shown below; see [view functions](/validators/delegation-manager#delegation-contract-view-functions) for complete response)
```json
{
  "returnData": [
    "Q8M8GTdWSAAA",
    "iscjBInoAAA="
  ]
}
```

<!--END_DOCUSAURUS_CODE_TABS-->


### <span class="badge badge-success">POST</span> Delegator funds data

The response contains an enumeration for the delegator encoded base64 of the hexadecimal encoding of the following: active stake, unclaimed rewards, unstaked stake and unbondable stake.


<!--DOCUSAURUS_CODE_TABS-->

<!--Request-->
```
https://proxy:port/vm-values/query
```
```json
{
  "scAddress": "<address of the delegation contract in bech32 encoding>",
  "funcName": "getDelegatorFundsData",
  "args" : ["<delegator address in hexadecimal encoding of the bech32 decoded value>"]
}
```

<!--Response-->
Only `returnData` shown below; see [view functions](/validators/delegation-manager#delegation-contract-view-functions) for complete response
```json
 {
  "returnData": [
    "<active stake in base64 encoding of the hex encoding>",
    "<unclaimed rewards in base64 encoding of the hex encoding>",
    "<unstaked stake in base64 encoding of the hex encoding>",
    "<unbondable stake in base64 encoding of the hex encoding>"
  ]
}
```

<!--Example-->
Request
```json
{
  "scAddress": "erd1qqqqqqqqqqqqqqqpqqqqqqqqqqqqqqqqqqqqqqqqqqqqqqhllllsajxzat",
  "funcName": "getUserUnDelegatedList",
  "args":["ebfd923cd251f857ed7639e87143ac83f12f423827abc4a0cdde0119c3e37915"]
}
```

Response (only `returnData` shown below; see [view functions](/validators/delegation-manager#delegation-contract-view-functions) for complete response)
```json
{
  "returnData": [
    "REAihYg4zAAA",
    "Q8M8GTdWSAAA",
    "REAihYg4zAAA",
    "Q8M8GTdWSAAA"
  ]
}
```

<!--END_DOCUSAURUS_CODE_TABS-->


### <span class="badge badge-success">POST</span> Get reward data for epoch

The response contains an enumeration for the specified epoch representing the base64 encoding of the hexadecimal encoding for the rewards to distribute, total active stake and service fee.


<!--DOCUSAURUS_CODE_TABS-->

<!--Request-->
```
https://proxy:port/vm-values/query
```
```json
{
  "scAddress": "<address of the delegation contract in bech32 encoding>",
  "funcName": "getRewardData",
  "args" :["<epoch number in hexadecimal encoding>"]
}
```

<!--Response-->
Only `returnData` shown below; see [view functions](/validators/delegation-manager#delegation-contract-view-functions) for complete response
```json
 {
  "returnData": [
    "<rewards to distribute in base64 encoding of the hexadecimal encoding>",
    "<total active stake in base64 encoding of the hexadecimal encoding>",
    "<service fee in base64 encoding of the hexadecimal encoding>"
  ]
}
```

<!--Example-->
```json
{
  "scAddress": "erd1qqqqqqqqqqqqqqqpqqqqqqqqqqqqqqqqqqqqqqqqqqqqqp0llllswfeycs",
  "funcName": "getRewardData",
  "args" : ["fc2b"]
}
```

Response (only `returnData` shown below; see [view functions](/validators/delegation-manager#delegation-contract-view-functions) for complete response)
```json
{
  "returnData": [
    "REAihYg4zAAA",
    "Q8M8GTdWSAAA",
    "REAihYg4zAAA"
  ]
}
```

<!--END_DOCUSAURUS_CODE_TABS-->


## Delegation mananger view functions


### <span class="badge badge-success">POST</span> All contract addresses

The response contains an enumeration of bech32 keys bytes in base64 encoding.


<!--DOCUSAURUS_CODE_TABS-->

<!--Request-->
```
https://proxy:port/vm-values/query
```
```json
{
  "scAddress": "erd1qqqqqqqqqqqqqqqpqqqqqqqqqqqqqqqqqqqqqqqqqqqqqqqylllslmq6y6",
  "funcName": "getAllContractAddresses"
}
```


<!--Response-->
Only `returnData` shown below; see [view functions](/validators/delegation-manager#delegation-contract-view-functions) for complete response
```json
{
  "returnData": [
    "<address bytes of the system delegation smart contract in base64 encoding of the hexadecimal encoding>"
  ]
}
```

<!--Example-->
Request
```json
{
  "scAddress": "erd1qqqqqqqqqqqqqqqpqqqqqqqqqqqqqqqqqqqqqqqqqqqqqqqylllslmq6y6",
  "funcName": "getAllContractAddresses"
}
```

Response (only `returnData` shown below; see [view functions](/validators/delegation-manager#delegation-contract-view-functions) for complete response)
```json
{
  "returnData": [
    "AAAAAAAAAAAAAQAAAAAAAAAAAAAAAAAAAAAAAAL///8=",
    "AAAAAAAAAAAAAQAAAAAAAAAAAAAAAAAAAAAAAAP///8=",
    "AAAAAAAAAAAAAQAAAAAAAAAAAAAAAAAAAAAAAAT///8=",
    "AAAAAAAAAAAAAQAAAAAAAAAAAAAAAAAAAAAAAAX///8=",
    "AAAAAAAAAAAAAQAAAAAAAAAAAAAAAAAAAAAAAAb///8=",
    "AAAAAAAAAAAAAQAAAAAAAAAAAAAAAAAAAAAAAAf///8=",
    "AAAAAAAAAAAAAQAAAAAAAAAAAAAAAAAAAAAAAAj///8=",
    "AAAAAAAAAAAAAQAAAAAAAAAAAAAAAAAAAAAAAAn///8=",
    "AAAAAAAAAAAAAQAAAAAAAAAAAAAAAAAAAAAAAAr///8="
  ]
}
```

<!--END_DOCUSAURUS_CODE_TABS-->


### <span class="badge badge-success">POST</span> Contract config

The response contains an enumeration of the properties in a fixed order (base64 encoded): current number of contracts, last created contract address, minimum and maximum service fee, minimum deposit and delegation.


<!--DOCUSAURUS_CODE_TABS-->

<!--Request-->
```
https://proxy:port/vm-values/query
```
```json
{
  "scAddress": "erd1qqqqqqqqqqqqqqqpqqqqqqqqqqqqqqqqqqqqqqqqqqqqqqqylllslmq6y6",
  "funcName": "getContractConfig"
}
```

<!--Response-->
Only `returnData` shown below; see [view functions](/validators/delegation-manager#delegation-contract-view-functions) for complete response
```json
{
  "returnData": [
    "<current number of contracts in base64 encoding>",
    "<last used address bytes in base64 encoding of the hexadecimal encoding>",
    "<minimum service fee as hundredths of percents in hexadecimal encoding>",
    "<maximum service fee as hundredths of percents in hexadecimal encoding>",
    "<minimum deposit amount in hexadecimal encoding>",
    "<minimum delegation amount in hexadecimal encoding>"
  ]
}
```

<!--Example-->

Request
```json
{
  "scAddress": "erd1qqqqqqqqqqqqqqqpqqqqqqqqqqqqqqqqqqqqqqqqqqqqqqqylllslmq6y6",
  "funcName": "getContractConfig"
}
```

Response (only `returnData` shown below; see [view functions](/validators/delegation-manager#delegation-contract-view-functions) for complete response)
```json
{
  "returnData": [
    "Gw==",
    "AAAAAAAAAAAAAQAAAAAAAAAAAAAAAAAAAAAAABz///8=",
    "",
    "JxA=",
    "Q8M8GTdWSAAA",
    "iscjBInoAAA="
  ]
}
```

<!--END_DOCUSAURUS_CODE_TABS--><|MERGE_RESOLUTION|>--- conflicted
+++ resolved
@@ -111,11 +111,7 @@
 ```
 
 :::important
-<<<<<<< HEAD
-Setting the keybase.io identity of the staking pool in the metadata is the **first step** in connecting the delegation contract and a keybase.io identity. The second step is explained in the next section [Display information](/validators/delegation-manager#display-information) where the inverse connection is made: from the keybase.io identity to the delegation contract address. 
-=======
 Setting the keybase.io identity of the staking pool in the metadata is the **first step** in connecting the delegation contract and a keybase.io identity. The second step is explained in the next section [Display information](/validators/delegation-manager#display-information) where the inverse connection is made: from the keybase.io identity to the delegation contract address.
->>>>>>> bcef99e8
 :::
 
 ### Display information
