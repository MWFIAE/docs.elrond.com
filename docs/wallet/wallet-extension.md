--- conflicted
+++ resolved
@@ -145,9 +145,9 @@
 You can now connect Maiar Exchange to the Maiar DeFi wallet in real-time. With this connection, you will be able to log in to the Maiar exchange using the Maiar DeFi wallet extension in a few steps.
 Follow these steps to proceed:
 
+
 **Step 1:** To get started, go to the [Maiar Exchange](https://maiar.exchange/) page on the right section of the page, click on the  _“connect”_ button.
 
-<<<<<<< HEAD
 ![wallet_extension_step17](/wallet/wallet-extension/wallet_extension_step17.png)
 
 **Step 2:** Select "***Maiar DeFi Wallet***" from the options displayed.
@@ -163,6 +163,3 @@
 ![wallet_extension_step18](/wallet/wallet-extension/wallet_extension_step18.png)
 
 Successful 🎉
-=======
-Success 🎉
->>>>>>> 9023ce89
