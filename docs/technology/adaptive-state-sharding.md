---
id: adaptive-state-sharding
title: Adaptive State Sharding
---

Sharding was first used in databases and is a method for distributing data across multiple machines. This makes it a _scaling technique_, and can be used by blockchain networks to partition states and transaction processing, so that each node of the network would only need to process a fraction of all the transactions. Moreover, sharding allows for the parallel processing of transactions. As long as there is a sufficient number of nodes verifying each transaction, ensuring high reliability and security, then splitting a blockchain into shards will allow it to process far more transactions by means of parallelization, and thus greatly improving transaction throughput and efficiency. Moreover, sharding promises to increase the throughput of the network as it expands and the number of validator grows - a property called _horizontal scaling_.

## **Sharding types**

We emphasize the three main types of sharding: network sharding, transaction sharding and state sharding, described in the next paragraphs.

**Network sharding** handles the way the nodes are grouped into shards and can be used to optimize communication, as message propagation inside a shard can be done much faster than propagation to the entire network. This is the first challenge in every sharding approach and the mechanism that maps nodes to shards has to take into consideration the possible attacks from an attacker that gains control over a specific shard.

**Transaction sharding** handles the way the transactions are mapped to the shards where they will be processed. In an account-based system, the transactions could be assigned to shards based on the sender's address.

**State sharding** is the most challenging approach. In contrast to the previously described sharding mechanisms, where all nodes store the entire state, in the case of state-sharded blockchains each shard maintains only a portion of the state. If the accounts involved in a transaction reside in different shards, executing that transaction will require the state to be updated in both shards and will involve the exchange of messages between the nodes of the two shards. In order to increase resiliency to malicious attacks, the nodes in the shards have to be reshuffled from time to time. However, moving nodes between shards introduces synchronization overheads, that is, the time taken for the newly added nodes to download the latest state from their new shard. Thus, it is imperative that only a subset of all nodes should be redistributed during each epoch, to prevent down times during the synchronization process.

## **Sharding directions**

Some sharding proposals attempt to focus on transaction sharding or state sharding alone, which increases transaction's throughput, either by forcing every node to store lots of state data or each node to be a supercomputer.

Sharding introduces some new challenges, such as the single-shard takeover attack, potentially intensive cross-shard communication, overall data availability and also the need of an abstraction layer that hides the shards. However, given that the above problems are addressed correctly, state sharding brings considerable overall improvements: transaction throughput will increase significantly due to parallel transaction processing and transaction fees will be considerably reduced. These two criteria are widely considered to be the main obstacles against mainstream adoption of blockchain technology. Elrond has undertaken the task of transforming these obstables into advantages and incentives towards massive mainstream adoption.

# **The Elrond sharding approach**

## **Goals**

Sharding in the Elrond network was designed from the ground up to address the complexity of combining **network sharding**, **transaction sharding** and **state sharding**. The result is a cohesive protocol design, which not only achieves full sharding, but attains the following goals as well:

1. **Scalability without affecting availability**, which requires that increasing or decreasing the number of shards should only affect a negligibly small vicinity of nodes without causing down-times, or minimizing them while updating states.
2. **Fast dispatching and instant traceability**, which requires that computing the destination shard of a transaction must be deterministic and also trivial to calculate, eliminating the need for communication rounds.
3. **Efficiency and adaptability**, which requires that the shards should be as balanced as possible at any given time.

A trivial step-by-step example of how it works is depicted in the animation below:

![img](/technology/sharding.gif)

Adaptive State Sharding workflow

## Node shuffling

<<<<<<< HEAD
To prevent collusion, the configuration of each shard needs to change regularily. The Elrond network does this by shuffling nodes between shards at the end of each epoch. While reshuffling all of the nodes in every epoch would provide the highest security level, it would have a non-negligible impact on the liveness of the system, due to additional latencies that appear when nodes are resynchronizing with their new shards. To avoid these latencies, a carefully controlled proportion of eligible validators belonging to a shard will be redistributed non-deterministically and uniformly to the other shards at the end of each epoch. ‌
=======
To prevent collusion, the configuration of each shard needs to change regularily. The Elrond network does this by shuffling nodes between shards at the end of each epoch. While reshuffling all of the nodes in every epoch would provide the highest security level, it would have a non-neglijible impact on the liveness of the system, due to additional latencies that appear when nodes are resynchronizing with their new shards. To avoid these latencies, a carefully controlled proportion of eligible validators belonging to a shard will be redistributed non-deterministically and uniformly to the other shards at the end of each epoch.
>>>>>>> 58c03eba

Shuffled nodes will be placed in the new shards in a _waiting list_, meaning that they must spend this epoch performing resynchronization with the new shard. Only after spending an entire epoch in the waiting list of the new shard is the node allowed to become an _eligible validator_ and join the shard in full.

The unpredictability of the shuffling process is important for the security of the network. For this reason, at the end of each epoch, it is the metachain which computes a list of nodes which must leave their shards and move to new ones. These nodes are selected using the randomness source calculated in the preceding metachain block, which means that the selection and redistribution cannot be known in advance. This computation is deterministic, therefore it requires no additional communication.

![img](/technology/node-shuffling.png)

Node reshuffling diagram

In the above diagram, _e_ represents the upcoming network, for which nodes must be suffled, while _e - 1_ represents the epoch that is ending.

The node shuffling process must take multiple aspects into account:

- Nodes must be shuffled among shards while also maintaining the shards balanced;
- Nodes that have already spent an epoch synchronizing inside the waiting list of a shard must be promoted to _eligible validator_ status in the respective shard.
- There may be new nodes that have registered to the network and are waiting to join. They have been placed into a _network-wide waiting list_ and remain unassigned to shards until the end of the current epoch.
- There may be nodes that have signaled their intention to leave
- The network topology might need changes. If processing load has been uneven across shards, or if many nodes are joining or exiting the network, then the number of shards must change.

To produce a shard configuration for the new epoch, the metachain performs the following steps:

1. The number of nodes that must be shuffled out of each shard is calculated, then these nodes are _unassigned_ from their shards;
2. The new number of shards for the entire network is computed, based on the processing load in shards and number of nodes that will form the network in the upcoming epoch, and also taking into account nodes that are joining or leaving;
3. For each shard, the nodes that have previously spent an epoch synchronizing in the waiting list are promoted to _eligible validators_ in that shard;
4. The nodes in the network-wide waiting list (including those that have been unassigned from their shards at step 1) are redistributed randomly and uniformly to all shards and put into their waiting lists, where they'll spend the next epoch synchronizing with the new shard.

As described before, the reconfiguration of shards at the start of epochs and the [arbitrary selection of validators]() within rounds both discourage the creation of unfair coalitions and diminish the possibility of DDoS and bribery attacks, while maintaining decentralization and a high transactions throughput.<|MERGE_RESOLUTION|>--- conflicted
+++ resolved
@@ -39,11 +39,7 @@
 
 ## Node shuffling
 
-<<<<<<< HEAD
-To prevent collusion, the configuration of each shard needs to change regularily. The Elrond network does this by shuffling nodes between shards at the end of each epoch. While reshuffling all of the nodes in every epoch would provide the highest security level, it would have a non-negligible impact on the liveness of the system, due to additional latencies that appear when nodes are resynchronizing with their new shards. To avoid these latencies, a carefully controlled proportion of eligible validators belonging to a shard will be redistributed non-deterministically and uniformly to the other shards at the end of each epoch. ‌
-=======
-To prevent collusion, the configuration of each shard needs to change regularily. The Elrond network does this by shuffling nodes between shards at the end of each epoch. While reshuffling all of the nodes in every epoch would provide the highest security level, it would have a non-neglijible impact on the liveness of the system, due to additional latencies that appear when nodes are resynchronizing with their new shards. To avoid these latencies, a carefully controlled proportion of eligible validators belonging to a shard will be redistributed non-deterministically and uniformly to the other shards at the end of each epoch.
->>>>>>> 58c03eba
+To prevent collusion, the configuration of each shard needs to change regularily. The Elrond network does this by shuffling nodes between shards at the end of each epoch. While reshuffling all of the nodes in every epoch would provide the highest security level, it would have a non-negligible impact on the liveness of the system, due to additional latencies that appear when nodes are resynchronizing with their new shards. To avoid these latencies, a carefully controlled proportion of eligible validators belonging to a shard will be redistributed non-deterministically and uniformly to the other shards at the end of each epoch.
 
 Shuffled nodes will be placed in the new shards in a _waiting list_, meaning that they must spend this epoch performing resynchronization with the new shard. Only after spending an entire epoch in the waiting list of the new shard is the node allowed to become an _eligible validator_ and join the shard in full.
 
